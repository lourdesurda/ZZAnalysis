#!/bin/tcsh -fe
#
# Instructions:
# wget -O /tmp/checkout_80X.csh https://raw.githubusercontent.com/CJLST/ZZAnalysis/miniAOD_80X/checkout_80X.csh
# cd $CMSSW_BASE/src
# cmsenv
# source /tmp/checkout_80X.csh


############## For CMSSW_8_0_26_patch1
git cms-init
# Preliminary electron scale and smearing corrections according to https://twiki.cern.ch/twiki/bin/view/CMS/EGMSmearer
git cms-merge-topic rafaellopesdesa:EgammaAnalysis80_EGMSmearer_Moriond17_23Jan

git cms-addpkg EgammaAnalysis/ElectronTools
(cd EgammaAnalysis/ElectronTools/data ; git clone -b master https://github.com/ECALELFS/ScalesSmearings.git ; cd ScalesSmearings ; git checkout tags/Moriond17_23Jan_v1)

#MET recipe according to https://twiki.cern.ch/twiki/bin/viewauth/CMS/MissingETUncertaintyPrescription#Instructions_for_8_0_X_X_26_patc
git cms-merge-topic cms-met:METRecipe_8020 -u
git cms-merge-topic cms-met:METRecipe_80X_part2 -u


#### Please do not add any custom (non-CMSSW) package before this line ####

#ZZAnalysis
git clone https://github.com/CJLST/ZZAnalysis.git ZZAnalysis
(cd ZZAnalysis; git checkout miniAOD_80X)

#effective areas (to be updated)
git clone -n https://github.com/latinos/UserCode-sixie-Muon-MuonAnalysisTools Muon/MuonAnalysisTools
(cd Muon/MuonAnalysisTools ; git checkout master -- interface/MuonEffectiveArea.h )

#Note we did not eventually adopt the latest EA update, we kept V00-00-30-00 of UserCode/EGamma/EGammaAnalysisTools/interface/ElectronEffectiveArea.h .  c0db796 corresponds to it.
git clone -n https://github.com/cms-analysis/EgammaAnalysis-ElectronTools EGamma/EGammaAnalysisTools
(cd EGamma/EGammaAnalysisTools; git checkout c0db796 -- interface/ElectronEffectiveArea.h) 

#MuScleFit: probably tbf
#git clone https://github.com/scasasso/usercode MuScleFit

# Higgs Combination Package, Needed for the Double Crystall Ball function. 
git clone https://github.com/cms-analysis/HiggsAnalysis-CombinedLimit.git HiggsAnalysis/CombinedLimit
(cd HiggsAnalysis/CombinedLimit; git checkout 81x-root606-integration)

#MELA
git clone https://github.com/cms-analysis/HiggsAnalysis-ZZMatrixElement.git ZZMatrixElement
<<<<<<< HEAD
(cd ZZMatrixElement; git checkout -b from-v206 v2.0.6)
# replace ZZMatrixElement/MELA/setup.sh -j 8
pushd ${CMSSW_BASE}/src/ZZMatrixElement/MELA/COLLIER/
  pkgname="collier-1.2"
  pkgdir="COLLIER-1.2"
  tarname=$pkgname".tar.gz"
  tarweb="https://www.hepforge.org/archive/collier/"$tarname
  libname="libcollier.so"
  tmpdir="colliertmp"
  wget $tarweb
  mkdir $tmpdir
  tar -xvzf $tarname -C $tmpdir
  rm $tarname
  mv $tmpdir"/"$pkgdir"/src/"* ./
  rm -rf $tmpdir
  make
  mv $libname "../data/"$SCRAM_ARCH"/"$libname
popd
=======
(cd ZZMatrixElement; git checkout -b from-v210p2 v2.1.0.p2)
# replace ZZMatrixElement/MELA/setup.sh -j 8)
>>>>>>> e3ba3dd9
pushd ${CMSSW_BASE}/src/ZZMatrixElement/MELA/fortran/
  make all
  mv libjhugenmela.so ../data/${SCRAM_ARCH}/
popd

#kinematic refitting
#git clone https://github.com/VBF-HZZ/KinZfitter.git
git clone https://github.com/mhl0116/KinZfitter-1.git KinZfitter
(cd KinZfitter ; git checkout -b from-27daebb 27daebb)

#muon momentum scale corrections (76X)
git clone https://github.com/bachtis/Analysis.git -b KaMuCa_V4 KaMuCa 

#Jet energy corrections (CMGTools)
#(mkdir -p CMGTools/Common; cd CMGTools/Common ; wget https://raw.githubusercontent.com/CERN-PH-CMG/cmg-cmssw/a875832047532c5469aa9795751f0363cd5d9244/CMGTools/Common/plugins/JetEnergyCorrector.h)
<|MERGE_RESOLUTION|>--- conflicted
+++ resolved
@@ -43,8 +43,7 @@
 
 #MELA
 git clone https://github.com/cms-analysis/HiggsAnalysis-ZZMatrixElement.git ZZMatrixElement
-<<<<<<< HEAD
-(cd ZZMatrixElement; git checkout -b from-v206 v2.0.6)
+(cd ZZMatrixElement; git checkout -b from-v211b2 v2.1.1.b2)
 # replace ZZMatrixElement/MELA/setup.sh -j 8
 pushd ${CMSSW_BASE}/src/ZZMatrixElement/MELA/COLLIER/
   pkgname="collier-1.2"
@@ -62,10 +61,6 @@
   make
   mv $libname "../data/"$SCRAM_ARCH"/"$libname
 popd
-=======
-(cd ZZMatrixElement; git checkout -b from-v210p2 v2.1.0.p2)
-# replace ZZMatrixElement/MELA/setup.sh -j 8)
->>>>>>> e3ba3dd9
 pushd ${CMSSW_BASE}/src/ZZMatrixElement/MELA/fortran/
   make all
   mv libjhugenmela.so ../data/${SCRAM_ARCH}/
