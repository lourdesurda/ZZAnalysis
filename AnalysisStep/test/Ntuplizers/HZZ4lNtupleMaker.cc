--- conflicted
+++ resolved
@@ -997,14 +997,8 @@
     }
 
     VBFCandidateJetSelector myVBFCandidateJetSelector; 
-<<<<<<< HEAD
     std::vector<const pat::Jet*> cleanedJets; 
-    cleanedJets = myVBFCandidateJetSelector.cleanJets(cand,pfjetscoll,myHelper.setup()); 
-=======
-    std::vector<const cmg::PFJet*> cleanedJets; 
-    cleanedJets = myVBFCandidateJetSelector.cleanJets(goodisoleptons,pfjetscoll,myHelper.setup()); 
-
->>>>>>> ce953361
+    cleanedJets = myVBFCandidateJetSelector.cleanJets(goodisoleptons,pfjetscoll,myHelper.setup());
     // Note that jets variables are filled for jets above 20 GeV, to allow JES studies.
     // ZZFisher is now filled only for true dijet events (jets above 30 GeV)
     if(cleanedJets.size()>1 && theChannel!=ZL){ 
