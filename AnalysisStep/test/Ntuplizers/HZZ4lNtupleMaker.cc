--- conflicted
+++ resolved
@@ -75,12 +75,8 @@
   bool addFSRDetails = false;
   bool addQGLInputs = true;
   bool skipMuDataMCWeight = false; // skip computation of data/MC weight for mu
-<<<<<<< HEAD
-  bool skipEleDataMCWeight = false; // skip computation of data/MC weight for ele
-=======
   bool skipEleDataMCWeight = true; // skip computation of data/MC weight for ele
   bool skipTrigEffWeight = false; // skip application of trigger efficiency (concerns samples where trigger is not applied)
->>>>>>> e5e5a693
   bool skipFakeWeight = true;   // skip computation of fake rate weight for CRs
   bool skipHqTWeight = true;    // skip computation of hQT weight
 
