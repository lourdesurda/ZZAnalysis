--- conflicted
+++ resolved
@@ -27,11 +27,6 @@
 
 #define VARIABLELIST 0 // put 0 for plots shown on September 8th
 
-<<<<<<< HEAD
-#define requireHLepsAreGood 1 // impose that all 4 gen leptons from the Higgs are matched to good leptons (from the candidate or extra leptons)
-#define excludeH2l2X 0 // completely exclude ZH,H->2l2X and ttH,H->2l2X events from the study
-#define requireHLepsAreInAcc 0 // impose that all 4 gen leptons from the Higgs are in the acceptance
-=======
 #define requireHLepsAreInAcc    0 // impose that all 4 gen leptons from the Higgs are in the acceptance
 #define requireExactly4GoodLeps 0 
 #define require5GoodLepsOrMore  0 
@@ -40,7 +35,6 @@
 #define requireHLepsAreGood     0 // impose that all 4 gen leptons from the Higgs are matched to good leptons (from the candidate or extra leptons)
 
 #define excludeH2l2X 1 // completely exclude ZH,H->2l2X and ttH,H->2l2X events from the study
->>>>>>> f80e126f
 #define acceptanceIncludesPt 1 // if not, acceptance is just on eta
 #define treatH2l2XAsBkgd 0 // treat these events as a background for the purity and S/(S+B) plots 
 
@@ -1806,14 +1800,6 @@
     Int_t widthColumn2 = 6;
 
     for(int c=0; c<nChannels; c++){
-<<<<<<< HEAD
-      txtOut<<" "<<channels[c]<<endl;
-      txtOut<<"  stored :            "<<fixWidth(Form("%i",nbStored[p][c]),widthColumn2,false)<<endl;
-      txtOut<<"  iBC>0 :             "<<fixWidth(Form("%i",nbWithBC[p][c]),widthColumn2,false)<<endl;
-      txtOut<<"  iBC>0, FullSel70 :  "<<fixWidth(Form("%i",nbWithBCFullSel70[p][c]),widthColumn2,false)<<endl;
-      txtOut<<"  iBC>0, FullSel100 : "<<fixWidth(Form("%i",nbWithBCFullSel100[p][c]),widthColumn2,false)<<endl;
-      txtOut<<"  iBC>0, FullSel100, match to 4 gen leptons : "<<fixWidth(Form("%i",nbWithBCFullSel100MatchHLeps[0][p][c]),widthColumn2,false)<<endl;
-=======
       cout<<" "<<channels[c]<<endl;
       cout<<"  stored :            "<<fixWidth(Form("%i",nbStored[p][c]),widthColumn2,false)<<endl;
       cout<<"  iBC>0 :             "<<fixWidth(Form("%i",nbWithBC[p][c]),widthColumn2,false)<<endl;
@@ -1828,7 +1814,6 @@
       cout<<"  iBC>0, FullSel100, the 4 gen-leptons from the H are in the acceptance : "<<fixWidth(Form("%i",nbWithBCFullSel100HLepsAreInAcc[p][c]),widthColumn2,false)<<endl;
       cout<<"  iBC>0, FullSel100, the 4 gen-leptons from the H are reconstructed as good leptons : "<<fixWidth(Form("%i",nbWithBCFullSel100HLepsAreGood[p][c]),widthColumn2,false)<<endl;
       cout<<"  iBC>0, FullSel100, the 4 gen-leptons from the H are the 4 good leptons of the best candidate : "<<fixWidth(Form("%i",nbWithBCFullSel100All4LepRight[p][c]),widthColumn2,false)<<endl;
->>>>>>> f80e126f
     }
 
     txtOut<<" "<<"# events :"<<endl;
@@ -1889,11 +1874,6 @@
 	for(int j=0; j<4; j++) txtOut<<"  "<<fixWidth(percentage((float)nbZ2DaughtersFromHWH[i][j]/nbTotalWH[i])+" %",widthOtherColumns,false);
 	txtOut<<endl;
       }
-<<<<<<< HEAD
-      txtOut<<" "<<separator<<endl;
-      txtOut<<" "<<"all-4-leptons-right events"<<endl;
-      for(int i=0; i<nAssocWDecays; i++) txtOut<<" "<<fixWidth(WHdecays[i],widthColumn1,true)<<"   "<<percentage((float)nbAll4LepRightWH[i]/nbTotalWH[i])+" %"<<endl;
-=======
       cout<<" "<<separator<<endl;
       cout<<" "<<"the 4 gen-leptons from the H are in the acceptance :"<<endl;
       for(int i=0; i<nAssocWDecays; i++) cout<<" "<<fixWidth(WHdecays[i],widthColumn1,true)<<"   "<<percentage((float)nbHLepsAreInAccWH[i]/nbTotalWH[i])+" %"<<endl;
@@ -1903,7 +1883,6 @@
       cout<<" "<<separator<<endl;
       cout<<" "<<"the 4 gen-leptons from the H are the 4 good leptons of the best candidate :"<<endl;
       for(int i=0; i<nAssocWDecays; i++) cout<<" "<<fixWidth(WHdecays[i],widthColumn1,true)<<"   "<<percentage((float)nbAll4LepRightWH[i]/nbTotalWH[i])+" %"<<endl;
->>>>>>> f80e126f
     }
     if(prodName[p]=="ZH"){
       txtOut<<" "<<separator<<endl;
@@ -1924,11 +1903,6 @@
 	for(int j=0; j<4; j++) txtOut<<"  "<<fixWidth(percentage((float)nbZ2DaughtersFromHZH[i][j]/nbTotalZH[i])+" %",widthOtherColumns,false);
 	txtOut<<endl;
       }
-<<<<<<< HEAD
-      txtOut<<" "<<separator<<endl;
-      txtOut<<" "<<"all-4-leptons-right events"<<endl;
-      for(int i=0; i<nAssocZDecays; i++) txtOut<<" "<<fixWidth(ZHdecays[i],widthColumn1,true)<<"   "<<percentage((float)nbAll4LepRightZH[i]/nbTotalZH[i])+" %"<<endl;
-=======
       cout<<" "<<separator<<endl;
       cout<<" "<<"the 4 gen-leptons from the H are in the acceptance :"<<endl;
       for(int i=0; i<nAssocZDecays; i++) cout<<" "<<fixWidth(ZHdecays[i],widthColumn1,true)<<"   "<<percentage((float)nbHLepsAreInAccZH[i]/nbTotalZH[i])+" %"<<endl;
@@ -1938,7 +1912,6 @@
       cout<<" "<<separator<<endl;
       cout<<" "<<"the 4 gen-leptons from the H are the 4 good leptons of the best candidate :"<<endl;
       for(int i=0; i<nAssocZDecays; i++) cout<<" "<<fixWidth(ZHdecays[i],widthColumn1,true)<<"   "<<percentage((float)nbAll4LepRightZH[i]/nbTotalZH[i])+" %"<<endl;
->>>>>>> f80e126f
     }
     if(prodName[p]=="ttH"){
       txtOut<<" "<<separator<<endl;
@@ -1959,11 +1932,6 @@
 	for(int j=0; j<4; j++) txtOut<<"  "<<fixWidth(percentage((float)nbZ2DaughtersFromHttH[i][j]/nbTotalttH[i])+" %",widthOtherColumns,false);
 	txtOut<<endl;
       }
-<<<<<<< HEAD
-      txtOut<<" "<<separator<<endl;
-      txtOut<<" "<<"all-4-leptons-right events"<<endl;
-      for(int i=0; i<nAssocttDecays; i++) txtOut<<" "<<fixWidth(ttHdecays[i],widthColumn1,true)<<"   "<<percentage((float)nbAll4LepRightttH[i]/nbTotalttH[i])+" %"<<endl;
-=======
       cout<<" "<<separator<<endl;
       cout<<" "<<"the 4 gen-leptons from the H are in the acceptance :"<<endl;
       for(int i=0; i<nAssocttDecays; i++) cout<<" "<<fixWidth(ttHdecays[i],widthColumn1,true)<<"   "<<percentage((float)nbHLepsAreInAccttH[i]/nbTotalttH[i])+" %"<<endl;
@@ -1973,7 +1941,6 @@
       cout<<" "<<separator<<endl;
       cout<<" "<<"the 4 gen-leptons from the H are the 4 good leptons of the best candidate :"<<endl;
       for(int i=0; i<nAssocttDecays; i++) cout<<" "<<fixWidth(ttHdecays[i],widthColumn1,true)<<"   "<<percentage((float)nbAll4LepRightttH[i]/nbTotalttH[i])+" %"<<endl;
->>>>>>> f80e126f
     }
     
     txtOut<<endl;
