--- conflicted
+++ resolved
@@ -39,14 +39,9 @@
   std::vector<double> Zvvcouplings_imag,
   std::vector<double> Gggcouplings_real,
   std::vector<double> Gggcouplings_imag,
-<<<<<<< HEAD
-  std::vector<double> GVVcouplings_real,
-  std::vector<double> GVVcouplings_imag,
+  std::vector<double> Gvvcouplings_real,
+  std::vector<double> Gvvcouplings_imag,
   std::vector<double> cutoffs_
-=======
-  std::vector<double> Gvvcouplings_real,
-  std::vector<double> Gvvcouplings_imag
->>>>>>> cbc6a104
   ) :
   myspin(inputspin),
   cutoffs(cutoffs_),
@@ -62,7 +57,6 @@
   reweightingtype(reweightingtypefromstring(reweightingtypestring)),
   nReweightingSamples(nReweightingSamplesFromType(reweightingtype))
 {
-<<<<<<< HEAD
   if (cutoffs.size() == 0)
     for (int i = 0; i < nReweightingSamples; i++)
       cutoffs.push_back(-1);
@@ -70,22 +64,10 @@
     cout << "Wrong number of cutoffs (" << cutoffs.size() << ", should be " << nReweightingSamples << ")!" << endl;
     assert(false);
   }
-  couplingsfromvectors(myHvvcoupl, HVVcouplings_real, HVVcouplings_imag);
-  couplingsfromvectors(myZvvcoupl, ZVVcouplings_real, ZVVcouplings_imag);
-  couplingsfromvectors(myGggcoupl, Gggcouplings_real, Gggcouplings_imag);
-  couplingsfromvectors(myGvvcoupl, GVVcouplings_real, GVVcouplings_imag);
-=======
-  couplingsfromvectors(myHzzcoupl, Hzzcouplings_real, Hzzcouplings_imag);
+  couplingsfromvectors(myHvvcoupl, Hzzcouplings_real, Hzzcouplings_imag);
   couplingsfromvectors(myZvvcoupl, Zvvcouplings_real, Zvvcouplings_imag);
   couplingsfromvectors(myGggcoupl, Gggcouplings_real, Gggcouplings_imag);
   couplingsfromvectors(myGvvcoupl, Gvvcouplings_real, Gvvcouplings_imag);
-  switch (reweightingtype) {
-  case NoReweighting: nReweightingSamples = 0; break;
-  case HVV_spin0: nReweightingSamples = 7; break;
-  case HVV_spin012: nReweightingSamples = 8; break;
-  default: assert(false);
-  }
->>>>>>> cbc6a104
 }
 
 void Reweighting::setmycouplings() {
@@ -111,19 +93,12 @@
     assert(false);
   }
 
-<<<<<<< HEAD
   spin = myspin;
 
   ghg2 = 1;
   for (unsigned int ic=0; ic<SIZE_HVV; ic++){ for (unsigned int im=0; im<2; im++) mela.selfDHzzcoupl[0][ic][im] = myHvvcoupl[ic][im]; }
   for (unsigned int ic=0; ic<SIZE_GGG; ic++){ for (unsigned int im=0; im<2; im++) mela.selfDGggcoupl[ic][im] = myGggcoupl[ic][im]; }
   for (unsigned int ic=0; ic<SIZE_GVV; ic++){ for (unsigned int im=0; im<2; im++) mela.selfDGvvcoupl[ic][im] = myGvvcoupl[ic][im]; }
-=======
-  mela->selfDHggcoupl[0][0] = 1;
-  for (unsigned int ic=0; ic<SIZE_HVV; ic++){ for (unsigned int im=0; im<2; im++) mela->selfDHzzcoupl[0][ic][im] = myHzzcoupl[ic][im]; }
-  for (unsigned int ic=0; ic<SIZE_GGG; ic++){ for (unsigned int im=0; im<2; im++) mela->selfDGggcoupl[ic][im] = myGggcoupl[ic][im]; }
-  for (unsigned int ic=0; ic<SIZE_GVV; ic++){ for (unsigned int im=0; im<2; im++) mela->selfDGvvcoupl[ic][im] = myGvvcoupl[ic][im]; }
->>>>>>> cbc6a104
 }
 
 void Reweighting::setcouplings(int reweightinghypothesis) {
