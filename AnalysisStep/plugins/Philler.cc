/** \class Philler
 *
 *  Produce collection of photons to be used for TLEs
 *
 */

#include <FWCore/Framework/interface/Frameworkfwd.h>
#include <FWCore/Framework/interface/EDProducer.h>
#include <FWCore/Framework/interface/Event.h>
#include <FWCore/ParameterSet/interface/ParameterSet.h>
#include <FWCore/Framework/interface/ESHandle.h>

#include "DataFormats/CaloRecHit/interface/CaloCluster.h"
#include "DataFormats/CaloRecHit/interface/CaloClusterFwd.h"




#include <ZZAnalysis/AnalysisStep/interface/CutSet.h>
#include <ZZAnalysis/AnalysisStep/interface/LeptonIsoHelper.h>

#include <vector>
#include <string>

using namespace edm;
using namespace std;
using namespace reco;



class Philler : public edm::EDProducer {
 public:
  /// Constructor
  explicit Philler(const edm::ParameterSet&);

  /// Destructor
  ~Philler(){
  };

 private:
  virtual void beginJob(){};
  virtual void produce(edm::Event&, const edm::EventSetup&);
  virtual void endJob(){};

  edm::EDGetTokenT<edm::View<reco::Photon>> photonToken;
  edm::EDGetTokenT<pat::ElectronCollection> electronToken;

  bool recomputeBDT = false;
  int sampleType;
  int setup;
  const StringCutObjectSelector<pat::Photon, true> cut;
  const CutSet<pat::Photon> flags;
  edm::EDGetTokenT<double> rhoToken;
  edm::EDGetTokenT<vector<Vertex> > vtxToken;
  EDGetTokenT<ValueMap<float> > BDTValueMapToken;
  EDGetTokenT<ValueMap<float> > BDTValueMapToken2;

};


Philler::Philler(const edm::ParameterSet& iConfig) :
  photonToken(consumes<edm::View<reco::Photon>>(iConfig.getParameter<edm::InputTag>("src"))),
  electronToken(consumes<pat::ElectronCollection>(iConfig.getParameter<edm::InputTag>("srcElectron"))),
  sampleType(iConfig.getParameter<int>("sampleType")),
  setup(iConfig.getParameter<int>("setup")),
  cut(iConfig.getParameter<std::string>("cut")),
  flags(iConfig.getParameter<ParameterSet>("flags")),
  //myMVATrig(0),
  BDTValueMapToken(consumes<ValueMap<float> >(iConfig.getParameter<InputTag>("mvaValuesMap"))),
  BDTValueMapToken2(consumes<ValueMap<float> >(iConfig.getParameter<InputTag>("mvaValuesMap2")))

{
  rhoToken = consumes<double>(LeptonIsoHelper::getEleRhoTag(sampleType, setup));
  vtxToken = consumes<vector<Vertex> >(edm::InputTag("goodPrimaryVertices"));
  produces<pat::PhotonCollection>();

}


void
Philler::produce(edm::Event& iEvent, const edm::EventSetup& iSetup)
{

  edm::Handle<edm::View<reco::Photon>> photonHandle;
  iEvent.getByToken(photonToken, photonHandle);

  edm::Handle<pat::ElectronCollection> electronHandle;
  iEvent.getByToken(electronToken, electronHandle);



  edm::Handle<double> rhoHandle;
  iEvent.getByToken(rhoToken, rhoHandle);
  double rho = *rhoHandle;

  edm::Handle<vector<Vertex> > vertices;
  iEvent.getByToken(vtxToken,vertices);

  Handle<ValueMap<float> > BDTValues;
  iEvent.getByToken(BDTValueMapToken, BDTValues);

  Handle<ValueMap<float> > BDTValues2;
  iEvent.getByToken(BDTValueMapToken2, BDTValues2);


  // Output collection
  auto result = std::make_unique<pat::PhotonCollection>();

  for (unsigned int i = 0; i< photonHandle->size(); ++i){

    pat::Photon l(*(photonHandle->ptrAt(i)));
    const auto ph_SC = l.parentSuperCluster();

    float min_ele_dR = 999;
    bool has_matching_ele = false;
    float curr_dR = 999;
    int min_dR_index = -1;
    for(size_t i_ele = 0; i_ele < electronHandle->size(); ++i_ele) {
      const auto ele_parent_SC = electronHandle->at(i_ele).parentSuperCluster();

      curr_dR = reco::deltaR(l, electronHandle->at(i_ele));
      if(ph_SC==ele_parent_SC) {
         has_matching_ele = true;
         min_dR_index = i_ele;
         min_ele_dR = curr_dR;

      }
//      if(curr_dR < min_ele_dR) {
//        min_ele_dR = curr_dR;
//        min_dR_index = i_ele;
//      }
    }

    if(has_matching_ele) continue;
//    if(min_ele_dR < 0.1) continue;
    //---Clone the pat::Photon
//    pat::Photon l(*((*photonHandle)[i].get()));

    //--- PF ISO
    // for cone size R=0.3 :
//    float PFChargedHadIso   = l.pfIsolationVariables().sumChargedHadronPt;
//    float PFNeutralHadIso   = l.pfIsolationVariables().sumNeutralHadronEt;
//    float PFPhotonIso       = l.pfIsolationVariables().sumPhotonEt;

    //float fSCeta = fabs(l.eta());
    float fSCeta = fabs(l.superCluster()->eta());

    float combRelIsoPF = LeptonIsoHelper::combRelIsoPF(sampleType, setup, rho, l);

    //--- SIP, dxy, dz
    //float IP      = 999.; //fabs(l.dB(pat::Photon::PV3D));
    //float IPError = 999.; //l.edB(pat::Photon::PV3D);
    float SIP     = 0.; //IP/IPError;

    //float dxy = 999.;
    //float dz  = 999.;

    // RunII BDT ID
    float BDT = 0.;

    BDT =(*BDTValues)[photonHandle->ptrAt(i)]; // l.userFloat("PhotonMVAEstimatorRun2Spring15NonTrig25nsV1Values");

    // WP for Spring15-based BDT as proposed in https://indico.cern.ch/event/439325/session/1/contribution/21/attachments/1156760/1663207/slides_20150918.pdf
    bool isBDT = false;
    bool pass_WP_2 = false;
    // temporary ID https://twiki.cern.ch/twiki/bin/view/CMS/MultivariatePhotonIdentificationRun2

    // WP for TLE ID v1
    if(l.isEB() && fSCeta < 0.8 && BDT > -0.68)
        isBDT = true;// 0.374;
    if(l.isEB() && fSCeta >= 0.8 && BDT > -0.66)
        isBDT = true;// 0.374;
    if(l.isEE() && BDT > -0.6)
        isBDT = true;// 0.336;

    // tighter WP for TLE ID v1
    if(l.isEB() && fSCeta < 0.8 && BDT > -0.379)
        pass_WP_2 = true;
    if(l.isEB() && fSCeta >= 0.8 && BDT > -0.369)
        pass_WP_2 = true;
    if(l.isEE() && BDT > -0.294)
        pass_WP_2 = true;


    // Photon 90% MVA ID
    /*
    if(l.isEB() && BDT > 0.374)
        isBDT = true;// 0.374;
    if(l.isEE() && BDT > 0.336)
        isBDT = true;// 0.336;
    */

   if(l.gsfTrack().isNonnull() && l.gsfTrack().isAvailable())
	  {
<<<<<<< HEAD
      // This is no longer supported.
   //		#if CMSSW_VERSION_MAJOR < 9
   //	   l.gsfTrack()->hitPattern().numberOfHits(HitPattern::MISSING_INNER_HITS);
   // 		#else
    	l.gsfTrack()->hitPattern().numberOfAllHits(HitPattern::MISSING_INNER_HITS);
   // 		#endif
=======
// This is no longer supported
//		#if CMSSW_VERSION_MAJOR < 9
//	   l.gsfTrack()->hitPattern().numberOfHits(HitPattern::MISSING_INNER_HITS);
//		#else
	   l.gsfTrack()->hitPattern().numberOfAllHits(HitPattern::MISSING_INNER_HITS);
//		#endif
>>>>>>> 512d36f9
	  }

    //-- Flag for crack photons (which use different efficiency SFs)
    bool isCrack = (l.isEBEEGap())||(l.isEBGap())||(l.isEEGap());// l.isGap();
    //--- Trigger matching
    int HLTMatch = 0; //FIXME

    const edm::Ptr<reco::Photon> phRecoPtr(photonHandle->ptrAt(i));
    auto superCluster = phRecoPtr->superCluster();

    /*
    float pfSCfbrem = 999.;

    if(superCluster.isAvailable() && superCluster.isNonnull() ) {
        //LogWarning("") << "in if";
        if (superCluster->clustersSize() > 1) {
            //LogWarning("") << "in 2nd if";
            //CaloCluster_iterator first = superCluster->clustersBegin() ;
            //LogWarning("") << "after it";
            pfSCfbrem = 0.; //(superCluster->energy()-(*first)->energy()) / superCluster->energy();
        } else {
            pfSCfbrem = 0.;
        }
    }*/
    //--- Embed user variables
    //l.addUserFloat("PFChargedHadIso",PFChargedHadIso);
    //l.addUserFloat("PFNeutralHadIso",PFNeutralHadIso);
    //l.addUserFloat("PFPhotonIso",PFPhotonIso);
    l.addUserFloat("combRelIsoPF",combRelIsoPF);
    l.addUserFloat("rho",rho);
    l.addUserFloat("SIP",SIP);
    //l.addUserFloat("dxy",dxy);
    //l.addUserFloat("dz",dz);
    l.addUserFloat("BDT",BDT);
    l.addUserFloat("isBDT",isBDT);
    l.addUserFloat("isCrack",isCrack);
    l.addUserFloat("HLTMatch", HLTMatch);

    int ele_is_ID = -1;
    float ele_ID = -1;
    float ele_is_ISO = -1;
    float ele_is_SIP = -1;
    int ele_charge = -2;
    float ele_pt = -1;
    if(min_dR_index != -1) {
        pat::Electron ele((electronHandle->at(min_dR_index)));
        if(ele.hasUserFloat("isBDT")) ele_is_ID = ele.userFloat("isBDT");
        if(ele.hasUserFloat("BDT")) ele_ID = ele.userFloat("BDT");
        if(ele.hasUserFloat("combRelIsoPF")) ele_is_ISO = ele.userFloat("combRelIsoPF");
        if(ele.hasUserFloat("SIP")) ele_is_SIP = ele.userFloat("SIP");
        ele_charge = ele.charge();
        ele_pt = ele.pt();
    }
    l.addUserFloat("min_ele_dR", min_ele_dR);
    l.addUserFloat("ele_has_matching_ele", has_matching_ele);
    l.addUserFloat("ele_ID", ele_ID);
    l.addUserFloat("ele_is_ID", ele_is_ID);
    l.addUserFloat("ele_ISO", ele_is_ISO);
    l.addUserFloat("ele_SIP", ele_is_SIP);
    l.addUserFloat("ele_charge", ele_charge);
    l.addUserFloat("ele_pt", ele_pt);

    float BDT2 = (*BDTValues2)[photonHandle->ptrAt(i)];
    bool isBDT2 = false;
    if(l.isEB() && fSCeta < 0.8 && BDT2 > -0.68)
        isBDT2 = true;// 0.374;
    if(l.isEB() && fSCeta >= 0.8 && BDT2 > -0.66)
        isBDT2 = true;// 0.374;
    if(l.isEE() && BDT2 > -0.6)
        isBDT2 = true;// 0.336;
    l.addUserFloat("BDT2", BDT2);
    l.addUserFloat("isBDT2", isBDT2);
    l.addUserFloat("pass_WP_2", pass_WP_2);
    //l.addUserFloat("pfSCfbrem", pfSCfbrem);
    //l.addUserFloat("is_tle", true);
    //edm::LogPrint("") << "isBDT: " << isBDT;
    //edm::LogPrint("") << "In Philler, reading userFloat: isBDT" << l.userFloat("isBDT") << " eta " << l.eta() << "pt " << l.pt();

    //--- Check selection cuts.
    if (!cut(l)) continue;

    //--- Embed flags (ie flags specified in the "flags" pset)
    for(CutSet<pat::Photon>::const_iterator flag = flags.begin(); flag != flags.end(); ++flag) {
      l.addUserFloat(flag->first,int((*(flag->second))(l)));
    }

    result->push_back(l);
  }
  iEvent.put(std::move(result));
}


#include <FWCore/Framework/interface/MakerMacros.h>
DEFINE_FWK_MODULE(Philler);<|MERGE_RESOLUTION|>--- conflicted
+++ resolved
@@ -192,21 +192,12 @@
 
    if(l.gsfTrack().isNonnull() && l.gsfTrack().isAvailable())
 	  {
-<<<<<<< HEAD
-      // This is no longer supported.
-   //		#if CMSSW_VERSION_MAJOR < 9
-   //	   l.gsfTrack()->hitPattern().numberOfHits(HitPattern::MISSING_INNER_HITS);
-   // 		#else
-    	l.gsfTrack()->hitPattern().numberOfAllHits(HitPattern::MISSING_INNER_HITS);
-   // 		#endif
-=======
 // This is no longer supported
 //		#if CMSSW_VERSION_MAJOR < 9
 //	   l.gsfTrack()->hitPattern().numberOfHits(HitPattern::MISSING_INNER_HITS);
 //		#else
 	   l.gsfTrack()->hitPattern().numberOfAllHits(HitPattern::MISSING_INNER_HITS);
 //		#endif
->>>>>>> 512d36f9
 	  }
 
     //-- Flag for crack photons (which use different efficiency SFs)
